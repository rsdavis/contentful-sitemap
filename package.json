--- conflicted
+++ resolved
@@ -55,13 +55,8 @@
     "lodash.get": "^4.4.2",
     "lodash.has": "^4.5.2",
     "path-to-regexp": "^6.1.0",
-<<<<<<< HEAD
     "sitemap": "^6.1.7",
-    "snyk": "^1.352.1"
-=======
-    "sitemap": "^6.1.6",
     "snyk": "^1.355.0"
->>>>>>> 27fe2205
   },
   "devDependencies": {
     "@babel/cli": "^7.10.3",
