{
  "name": "contentful-sitemap",
  "version": "0.3.6",
  "description": "Easily generate a sitemap.xml file that consists of both static routes and dynamic routes generated from Contentful content.",
  "repository": "ryanhefner/contentful-sitemap",
  "keywords": [
    "sitemap",
    "sitemap.xml",
    "contentful",
    "contentful-api"
  ],
  "author": "Ryan Hefner <hi@ryanhefner.com> (https://www.ryanhefner.com)",
  "license": "MIT",
  "bugs": {
    "url": "https://github.com/ryanhefner/contentful-sitemap/issues"
  },
  "homepage": "https://github.com/ryanhefner/contentful-sitemap#readme",
  "files": [
    "es",
    "src",
    "types",
    "umd",
    "index.js"
  ],
  "directories": {
    "lib": "/src"
  },
  "main": "index.js",
  "module": "es/index.js",
  "jsnext:main": "src/index.js",
  "types": "types",
  "scripts": {
    "clean": "rm -f index.js && rm -rf es && rm -rf umd",
    "prebuild": "npm run clean",
    "build": "node ./tools/build.js",
    "watch": "babel ./src -d . --ignore __mocks__,__tests__,**/*.test.js --watch",
    "prepare": "npm run snyk-protect && npm run build",
    "prepublishOnly": "node ./tools/build.js",
    "push-release": "git push origin master && git push --tags",
    "dtslint": "dtslint types",
    "test": "jest",
    "snyk-protect": "snyk protect"
  },
  "peerDependencies": {
    "contentful": ">=7.0"
  },
  "dependencies": {
    "@babel/runtime": "^7.8.7",
    "invariant": "^2.2.4",
    "lodash.get": "^4.4.2",
    "lodash.has": "^4.5.2",
<<<<<<< HEAD
    "path-to-regexp": "^3.0.0",
    "sitemap": "^2.2.0",
    "snyk": "^1.316.1"
=======
    "path-to-regexp": "^3.2.0",
    "sitemap": "^2.2.0"
>>>>>>> 600df99a
  },
  "devDependencies": {
    "@babel/cli": "^7.5.5",
    "@babel/core": "^7.5.5",
    "@babel/plugin-proposal-class-properties": "^7.5.5",
    "@babel/plugin-proposal-object-rest-spread": "^7.5.5",
    "@babel/plugin-transform-runtime": "^7.5.5",
    "@babel/preset-env": "^7.5.5",
    "babel-core": "^7.0.0-bridge.0",
    "babel-jest": "^24.8.0",
    "babel-plugin-dev-expression": "^0.2.2",
    "babel-plugin-transform-react-remove-prop-types": "^0.4.24",
    "babel-polyfill": "^6.26.0",
    "contentful": "^7.9.1",
    "coveralls": "^3.0.6",
    "dtslint": "^0.9.1",
    "greenkeeper-lockfile": "^1.15.1",
    "gzip-size": "^5.1.1",
    "jest": "^24.8.0",
    "pretty-bytes": "^5.3.0",
    "regenerator-runtime": "^0.13.3",
    "rollup": "^1.19.4",
    "rollup-plugin-babel": "^4.3.3",
    "rollup-plugin-commonjs": "^10.0.2",
    "rollup-plugin-json": "^4.0.0",
    "rollup-plugin-node-resolve": "^5.2.0",
    "rollup-plugin-uglify": "^6.0.2",
    "typescript": "^3.5.3"
  },
  "jest": {
    "collectCoverage": true,
    "collectCoverageFrom": [
      "src/**/*.js",
      "!src/**/*.test.js"
    ]
  },
  "snyk": true
}<|MERGE_RESOLUTION|>--- conflicted
+++ resolved
@@ -49,14 +49,9 @@
     "invariant": "^2.2.4",
     "lodash.get": "^4.4.2",
     "lodash.has": "^4.5.2",
-<<<<<<< HEAD
-    "path-to-regexp": "^3.0.0",
+    "path-to-regexp": "^3.2.0",
     "sitemap": "^2.2.0",
     "snyk": "^1.316.1"
-=======
-    "path-to-regexp": "^3.2.0",
-    "sitemap": "^2.2.0"
->>>>>>> 600df99a
   },
   "devDependencies": {
     "@babel/cli": "^7.5.5",
